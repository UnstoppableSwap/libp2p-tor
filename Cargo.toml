[package]
name = "libp2p-community-tor"
version = "0.4.1"
edition = "2021"
license = "MIT"
resolver = "2"
description = "Tor transport for libp2p."
repository = "https://github.com/umgefahren/libp2p-tor"
authors = ["umgefahren <hannes@umgefahren.xyz>"]

[dependencies]
<<<<<<< HEAD
arti-client = { version = "0.24", default-features = false, features = ["tokio", "rustls"] }
async-std-crate = { package = "async-std", version = "1", optional = true, default-features = false }
=======
arti-client = "0.24.0"
>>>>>>> 5ca4761c
futures = "0.3"
libp2p = { version = "^0.53", default-features = false, features = ["tokio", "tcp", "tls"] }
tor-rtcompat = { version = "0.24.0", features = ["tokio", "rustls"] }
tokio = { version = "1.0", features = ["macros"] }
tracing = "0.1.40"

[dev-dependencies]
libp2p = { version = "0.53", default-features = false, features = ["tokio", "noise", "yamux", "ping", "macros", "tcp", "tls"] }
tokio-test = "0.4.4"

[[example]]
name = "ping-onion"

[package.metadata.docs.rs]
all-features = true
rustdoc-args = ["--cfg", "docsrs"]<|MERGE_RESOLUTION|>--- conflicted
+++ resolved
@@ -9,12 +9,7 @@
 authors = ["umgefahren <hannes@umgefahren.xyz>"]
 
 [dependencies]
-<<<<<<< HEAD
 arti-client = { version = "0.24", default-features = false, features = ["tokio", "rustls"] }
-async-std-crate = { package = "async-std", version = "1", optional = true, default-features = false }
-=======
-arti-client = "0.24.0"
->>>>>>> 5ca4761c
 futures = "0.3"
 libp2p = { version = "^0.53", default-features = false, features = ["tokio", "tcp", "tls"] }
 tor-rtcompat = { version = "0.24.0", features = ["tokio", "rustls"] }
